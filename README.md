--- conflicted
+++ resolved
@@ -8,9 +8,6 @@
 
 **Testing Environment**: Tests are executed against an op-geth client built from [yhl125/op-geth](https://github.com/yhl125/op-geth/tree/optimism) with integrated NTT precompile support.
 
-<<<<<<< HEAD
-### Precompile Tested
-=======
 This test suite is validated against a live OP-Stack testnet, which is also available for public use:
 
 - **RPC**: http://34.29.49.47:8545
@@ -19,8 +16,7 @@
 
 You can deposit Sepolia ETH to address `0xaf17cee393b8cad73846a19e8ee718debbac6b9c` to enable testing with real transactions on this testnet.
 
-### Precompiles Tested
->>>>>>> 5cdb181b
+### Precompile Tested
 
 - **Pure NTT (0x12)**: Standard NTT implementation with on-the-fly computation
 
